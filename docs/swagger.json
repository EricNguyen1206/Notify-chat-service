--- conflicted
+++ resolved
@@ -29,11 +29,7 @@
                         "in": "body",
                         "required": true,
                         "schema": {
-<<<<<<< HEAD
                             "$ref": "#/definitions/chat_service_internal_models.LoginRequest"
-=======
-                            "$ref": "#/definitions/chat-service_internal_models.LoginRequest"
->>>>>>> 781737dd
                         }
                     }
                 ],
@@ -41,14 +37,7 @@
                     "200": {
                         "description": "Login successful - returns JWT token",
                         "schema": {
-<<<<<<< HEAD
                             "$ref": "#/definitions/chat-service_internal_models.LoginResponse"
-=======
-                            "type": "object",
-                            "additionalProperties": {
-                                "type": "string"
-                            }
->>>>>>> 781737dd
                         }
                     },
                     "400": {
@@ -800,11 +789,7 @@
         }
     },
     "definitions": {
-<<<<<<< HEAD
         "chat-service_internal_models.Channel": {
-=======
-        "chat-service_internal_models.ChannelListResponse": {
->>>>>>> 781737dd
             "type": "object",
             "properties": {
                 "created_at": {
@@ -838,7 +823,6 @@
                 }
             }
         },
-<<<<<<< HEAD
         "chat-service_internal_models.ChannelListResponse": {
             "type": "object",
             "properties": {
@@ -856,8 +840,6 @@
                 }
             }
         },
-=======
->>>>>>> 781737dd
         "chat-service_internal_models.ChannelResponse": {
             "type": "object",
             "properties": {
@@ -970,7 +952,6 @@
                 }
             }
         },
-<<<<<<< HEAD
         "chat-service_internal_models.LoginResponse": {
             "type": "object",
             "properties": {
@@ -982,8 +963,6 @@
                 }
             }
         },
-=======
->>>>>>> 781737dd
         "chat-service_internal_models.RegisterRequest": {
             "type": "object",
             "required": [
@@ -998,7 +977,6 @@
                 "password": {
                     "type": "string",
                     "minLength": 6
-<<<<<<< HEAD
                 },
                 "username": {
                     "type": "string",
@@ -1030,8 +1008,6 @@
                 },
                 "updated_at": {
                     "type": "string"
-=======
->>>>>>> 781737dd
                 },
                 "username": {
                     "type": "string",
